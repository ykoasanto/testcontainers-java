--- conflicted
+++ resolved
@@ -25,15 +25,13 @@
 
 public class KafkaContainerTest {
 
-<<<<<<< HEAD
     private static final DockerImageName KAFKA_TEST_IMAGE = new DockerImageName("confluentinc/cp-kafka:5.2.1");
     private static final DockerImageName ZOOKEEPER_TEST_IMAGE = new DockerImageName("confluentinc/cp-zookeeper:4.0.0");
-=======
+
     // junitRule {
     @Rule
     public KafkaContainer kafka = new KafkaContainer();
     // }
->>>>>>> 25a9aa51
 
     @Test
     public void testUsage() throws Exception {
@@ -47,19 +45,9 @@
     @Test
     public void testUsageWithVersion() throws Exception {
         try (
-<<<<<<< HEAD
-            KafkaContainer kafka = new KafkaContainer()
-                .withExternalZookeeper("zookeeper:2181");
-
-            GenericContainer<?> zookeeper = new GenericContainer<>(ZOOKEEPER_TEST_IMAGE)
-                .withNetwork(kafka.getNetwork())
-                .withNetworkAliases("zookeeper")
-                .withEnv("ZOOKEEPER_CLIENT_PORT", "2181");
-=======
             // constructorWithVersion {
-            KafkaContainer kafka = new KafkaContainer("4.1.2")
+            KafkaContainer kafka = new KafkaContainer(KAFKA_TEST_IMAGE)
             // }
->>>>>>> 25a9aa51
         ) {
             kafka.start();
             testKafkaFunctionality(
@@ -75,12 +63,8 @@
         try (
             Network network = Network.newNetwork();
 
-<<<<<<< HEAD
+            // withExternalZookeeper {
             KafkaContainer kafka = new KafkaContainer(KAFKA_TEST_IMAGE)
-=======
-            // withExternalZookeeper {
-            KafkaContainer kafka = new KafkaContainer()
->>>>>>> 25a9aa51
                 .withNetwork(network)
                 .withExternalZookeeper("zookeeper:2181");
             // }
