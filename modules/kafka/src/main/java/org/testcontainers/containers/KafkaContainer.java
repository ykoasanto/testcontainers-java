--- conflicted
+++ resolved
@@ -30,12 +30,7 @@
 
     private int port = PORT_NOT_ASSIGNED;
 
-<<<<<<< HEAD
-    private boolean useImplicitNetwork = true;
-
     @Deprecated
-=======
->>>>>>> 25a9aa51
     public KafkaContainer() {
         this("5.2.1");
     }
