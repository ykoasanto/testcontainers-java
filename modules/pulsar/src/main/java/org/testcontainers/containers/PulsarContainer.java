package org.testcontainers.containers;

import org.testcontainers.containers.wait.strategy.Wait;
<<<<<<< HEAD
import org.testcontainers.utility.DockerImageName;
=======
import org.testcontainers.containers.wait.strategy.WaitAllStrategy;
>>>>>>> 25a9aa51
import org.testcontainers.utility.TestcontainersConfiguration;

/**
 * This container wraps Apache Pulsar running in standalone mode
 */
public class PulsarContainer extends GenericContainer<PulsarContainer> {

    public static final int BROKER_PORT = 6650;
    public static final int BROKER_HTTP_PORT = 8080;
    public static final String METRICS_ENDPOINT = "/metrics";

    @Deprecated
    private static final String DEFAULT_PULSAR_VERSION = "2.2.0";

<<<<<<< HEAD
    @Deprecated
=======
    private boolean functionsWorkerEnabled = false;

>>>>>>> 25a9aa51
    public PulsarContainer() {
        this(DEFAULT_PULSAR_VERSION);
    }

    @Deprecated
    public PulsarContainer(String pulsarVersion) {
        this(TestcontainersConfiguration.getInstance().getPulsarDockerImageName().withTag(pulsarVersion));
    }

    public PulsarContainer(final DockerImageName dockerImageName) {
        super(dockerImageName);
        withExposedPorts(BROKER_PORT, BROKER_HTTP_PORT);
        withCommand("/pulsar/bin/pulsar", "standalone", "--no-functions-worker", "-nss");
        waitingFor(Wait.forHttp(METRICS_ENDPOINT).forStatusCode(200).forPort(BROKER_HTTP_PORT));
    }

    @Override
    protected void configure() {
        super.configure();

        if (functionsWorkerEnabled) {
            withCommand("/pulsar/bin/pulsar", "standalone");
            waitingFor(
                new WaitAllStrategy()
                    .withStrategy(waitStrategy)
                    .withStrategy(Wait.forLogMessage(".*Function worker service started.*", 1))
            );
        }
    }

    public PulsarContainer withFunctionsWorker() {
        functionsWorkerEnabled = true;
        return this;
    }

    public String getPulsarBrokerUrl() {
        return String.format("pulsar://%s:%s", getHost(), getMappedPort(BROKER_PORT));
    }

    public String getHttpServiceUrl() {
        return String.format("http://%s:%s", getHost(), getMappedPort(BROKER_HTTP_PORT));
    }
}<|MERGE_RESOLUTION|>--- conflicted
+++ resolved
@@ -1,11 +1,8 @@
 package org.testcontainers.containers;
 
 import org.testcontainers.containers.wait.strategy.Wait;
-<<<<<<< HEAD
+import org.testcontainers.containers.wait.strategy.WaitAllStrategy;
 import org.testcontainers.utility.DockerImageName;
-=======
-import org.testcontainers.containers.wait.strategy.WaitAllStrategy;
->>>>>>> 25a9aa51
 import org.testcontainers.utility.TestcontainersConfiguration;
 
 /**
@@ -20,12 +17,9 @@
     @Deprecated
     private static final String DEFAULT_PULSAR_VERSION = "2.2.0";
 
-<<<<<<< HEAD
-    @Deprecated
-=======
     private boolean functionsWorkerEnabled = false;
 
->>>>>>> 25a9aa51
+    @Deprecated
     public PulsarContainer() {
         this(DEFAULT_PULSAR_VERSION);
     }
